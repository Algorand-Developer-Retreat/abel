--- conflicted
+++ resolved
@@ -12,9 +12,6 @@
   AssetSmall as AssetSmallValue,
   AssetFull as AssetFullValue,
 } from "./generated/abel-contract-client.js";
-import {ABIReturn} from "@algorandfoundation/algokit-utils/types/app";
-import {PendingTransactionResponse} from "algosdk/dist/types/client/v2/algod/models/types.js";
-import {Transaction} from "algosdk";
 
 /**
  * Represents the response structure for an ABI send operation.
@@ -69,7 +66,6 @@
   numOperators: bigint;
 }
 
-<<<<<<< HEAD
 /**
  * Represents a function type that can accept all types of arguments and return any type.
  *
@@ -77,8 +73,6 @@
  *
  * It is commonly used in situations where the specific function signature is unknown or can vary.
  */
-export type AnyFn = (...args: any[]) => any;
-=======
 export type AnyFn = (...args: any[]) => any;
 
 export interface QueryReturn {
@@ -100,5 +94,4 @@
 export type AssetSmall = (AssetSmallValue & { id: bigint }) | DeletedAsset;
 export type AssetFull = (AssetFullValue & { id: bigint }) | DeletedAsset;
 
-export type FirstArgument<T extends (...args: any[]) => any> = T extends (arg1: infer U, ...args: any[]) => any ? U : never;
->>>>>>> 2ec0b109
+export type FirstArgument<T extends (...args: any[]) => any> = T extends (arg1: infer U, ...args: any[]) => any ? U : never;