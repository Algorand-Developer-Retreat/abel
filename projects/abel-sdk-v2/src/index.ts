--- conflicted
+++ resolved
@@ -17,13 +17,8 @@
   AssetTinyLabelsFromTuple,
   LabelDescriptorFromTuple as LabelDescriptorBoxValueFromTuple,
 } from "./generated/abel-contract-client.js";
-<<<<<<< HEAD
-
 import {
   AbelSDKOptions,
-=======
-import {
->>>>>>> 2ec0b109
   AnyFn,
   AssetFull,
   AssetMicro,
@@ -33,13 +28,8 @@
   AssetTextLabels,
   AssetTiny,
   AssetTinyLabels,
-<<<<<<< HEAD
   ClientResponse,
   LabelDescriptor,
-=======
-  LabelDescriptor,
-  QueryReturn,
->>>>>>> 2ec0b109
 } from "./types.js";
 import { chunk, encodeUint64Arr, isNullish, mergeMapsArr, wrapErrors } from "./util.js";
 
